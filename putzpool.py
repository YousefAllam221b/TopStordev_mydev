#!/bin/python3.6
import subprocess, socket
from os import listdir
from etcdput import etcdput as put
from etcdget import etcdget as get 
from etcddel import etcddel as dels 
from os.path import getmtime

x=subprocess.check_output(['pgrep','-c','putzpool'])
x=str(x).replace("b'","").replace("'","").split('\\n')
if(x[0]!= '1' ):
 print('process still running',x[0])
 exit()

myhost=socket.gethostname()
sitechange=0
readyhosts=get('ready','--prefix')
knownpools=[f for f in listdir('/TopStordata/') if 'pdhcp' in f and 'pree' not in f ]
cmdline='/sbin/zpool status'
result=subprocess.run(cmdline.split(),stdout=subprocess.PIPE).stdout
y=str(result)[2:][:-3].replace('\\t','').split('\\n')
cmdline='/bin/lsscsi -is'
result=subprocess.run(cmdline.split(),stdout=subprocess.PIPE).stdout
lsscsi=[x for x in str(result)[2:][:-3].replace('\\t','').split('\\n') if 'LIO' in x ]
freepool=[x for x in str(result)[2:][:-3].replace('\\t','').split('\\n') if 'LIO' in x ]
raidtypes=['mirror','raidz','stripe']
raid2=['log','cache','spare']
zpool=[]
stripecount=0
spaces=-2
raidlist=[]
disklist=[]
lpools=[]
ldisks=[]
ldefdisks=[]
linusedisks=[]
lfreedisks=[]
lsparedisks=[]
lhosts=set()
phosts=set()
lraids=[]
lvolumes=[]
lsnapshots=[]
poolsstatus=[]
#lists=[lpools,ldisks,ldefdisks,lavaildisks,lfreedisks,lsparedisks,lraids,lvolumes,lsnapshots]
lists={'pools':lpools,'disks':ldisks,'defdisks':ldefdisks,'inusedisks':linusedisks,'freedisks':lfreedisks,'sparedisks':lsparedisks,'raids':lraids,'volumes':lvolumes,'snapshots':lsnapshots, 'hosts':lhosts, 'phosts':phosts}
for a in y:
 b=a.split()
 if "pdhc" in a and  'pool' not in a:
  raidlist=[]
  volumelist=[]
  zdict={}
  rdict={}
  ddict={}
  cmdline=['/sbin/zfs','list','-t','snapshot,filesystem',b[0],'-o','name,creation,used,quota,usedbysnapshots,refcompressratio,prot:kind,available','-H']
  result=subprocess.run(cmdline,stdout=subprocess.PIPE)
  zfslist=str(result.stdout)[2:][:-3].replace('\\t',' ').split('\\n')
  cmdline=['/sbin/zpool','list',b[0],'-H']
  result=subprocess.run(cmdline,stdout=subprocess.PIPE)
  zlist=str(result.stdout)[2:][:-3].split('\\t')
  cmdline=['/sbin/zfs','get','compressratio','-H']
  result=subprocess.run(cmdline,stdout=subprocess.PIPE)
  zlist2=str(result.stdout)[2:][:-3].split('\\t')
  if b[0] in knownpools:
   cachetime=getmtime('/TopStordata/'+b[0])
  else:
   cmdline='/sbin/zpool set cachefile=/TopStordata/'+b[0]+' '+b[0]
   subprocess.run(cmdline.split(),stdout=subprocess.PIPE)
   cachetime='notset'
  #put('pools/'+b[0],myhost)
  poolsstatus.append(('pools/'+b[0],myhost))
  zdict={ 'name':b[0],'changeop':b[1], 'status':b[1],'host':myhost, 'used':str(zfslist[0].split()[6]),'available':str(zfslist[0].split()[11]), 'alloc': str(zlist[2]), 'empty': zlist[3], 'dedup': zlist[7], 'compressratio': zlist2[2],'timestamp':str(cachetime), 'raidlist': raidlist ,'volumes':volumelist}
  zpool.append(zdict)
  lpools.append(zdict) 
  for vol in zfslist:
   if b[0]+'/' in vol and '@' not in vol and b[0] in vol:
    volume=vol.split()
    volname=volume[0].split('/')[1]
    snaplist=[]
    vdict={'fullname':volume[0],'name':volname, 'pool': b[0], 'host':myhost, 'creation':' '.join(volume[1:4]+volume[5:6]),'time':volume[4], 'used':volume[6], 'quota':volume[7], 'usedbysnapshots':volume[8], 'refcompressratio':volume[9], 'prot':volume[10],'snapshots':snaplist}
    volumelist.append(vdict)
    lvolumes.append(vdict['name'])
   elif '@' in vol and b[0] in vol:
    snapshot=vol.split()
    snapname=snapshot[0].split('@')[1]
    sdict={'fullname':snapshot[0],'name':snapname, 'volume':volname, 'pool': b[0], 'host':myhost, 'creation':' '.join(snapshot[1:4]+volume[5:6]), 'time':snapshot[4], 'used':snapshot[6], 'quota':snapshot[7], 'usedbysnapshots':snapshot[8], 'refcompressratio':snapshot[9], 'prot':snapshot[10]}
    snaplist.append(sdict)
    lsnapshots.append(sdict['snapname'])
    
 elif any(raid in a for raid in raidtypes):
  spaces=len(a.split(a.split()[0])[0])
  disklist=[]
  rdict={ 'name':b[0], 'changeop':b[1],'status':b[1],'pool':zdict['name'],'host':myhost,'disklist':disklist }
  raidlist.append(rdict)
  lraids.append(rdict)
 elif any(raid in a for raid in raid2):
  spaces=len(a.split(a.split()[0])[0])
  disklist=[]
  rdict={ 'name':b[0], 'changeop':'NA','status':'NA','pool':zdict['name'],'host':myhost,'disklist':disklist }
  raidlist.append(rdict)
  lraids.append(rdict)
 elif 'scsi' in a or 'disk' in a:
   diskid='-1'
   host='-1'
   size='-1' 
   if  len(a.split('scsi')[0]) < (spaces+2) or (len(raidlist) < 1 and len(zpool)> 0):
    disklist=[]
    rdict={ 'name':'stripe-'+str(stripecount), 'pool':zdict['name'],'changeop':'NA','status':'NA','host':myhost,'disklist':disklist }
    raidlist.append(rdict)
    lraids.append(rdict)
    stripecount+=1
   for lss in lsscsi:
    z=lss.split()
    if z[6] in b[0]:
     diskid=lsscsi.index(lss)
     host=z[3].split('-')[1]
     lhosts.add(host)
     phosts.add(host)
     size=z[7]
     freepool.remove(lss)
     break
    #else:
    # cmdline='/pace/hostlost.sh '+z[6]
    # subprocess.run(cmdline.split(),stdout=subprocess.PIPE)
   changeop=b[1]
   if host=='-1':
    raidlist[len(raidlist)-1]['changeop']='Warning'
    zpool[len(zpool)-1]['changeop']='Warning'
    changeop='Removed'
    sitechange=1
   ddict={'name':b[0], 'changeop':changeop,'pool':zdict['name'],'raid':rdict['name'],'status':b[1],'id': str(diskid), 'host':host, 'size':size}
   disklist.append(ddict)
   ldisks.append(ddict)
if len(freepool) > 0:
 raidlist=[]
 zdict={ 'name':'pree','changeop':'pree', 'available':'0', 'status':'pree', 'host':myhost,'used':'0', 'alloc': '0', 'empty': '0', 'dedup': '0', 'compressratio': '0', 'raidlist': raidlist, 'volumes':[]}
 zpool.append(zdict)
 lpools.append(zdict)
 disklist=[]
 rdict={ 'name':'free', 'changeop':'free','status':'free','pool':'pree','host':myhost,'disklist':disklist }
 raidlist.append(rdict)
 lraids.append(rdict)
 for lss in freepool:
  z=lss.split()
  diskid=lsscsi.index(lss)
  host=z[3].split('-')[1]
  if host not in str(readyhosts):
   continue
<<<<<<< HEAD
#  lhosts.add(host)
=======
##### commented for not adding free disks of freepool
  lhosts.add(host)
>>>>>>> d6ad1f29
  size=z[7]
  ddict={'name':'scsi-'+z[6], 'changeop':'free','status':'free','raid':'free','pool':'pree','id': str(diskid), 'host':host, 'size':size}
  disklist.append(ddict)
  ldisks.append(ddict)
if len(lhosts)==0:
   lhosts.add('')
if len(phosts)==0:
   phosts.add('')
put('hosts/'+myhost+'/current',str(zpool))
for disk in ldisks:
 if disk['changeop']=='free':
  lfreedisks.append(disk)
 elif disk['changeop'] =='AVAIL':
  lsparedisks.append(disk)
 elif disk['changeop'] != 'ONLINE': 
  ldefdisks.append(disk)
put('lists/'+myhost,str(lists))
xall=get('pools/','--prefix')
x=[y for y in xall if myhost in str(y)]
xnotfound=[y for y in x if y[0].replace('pools/','') not in str(poolsstatus)]
xnew=[y for y in poolsstatus if y[0].replace('pools/','') not in str(x)]
for y in xnotfound:
 if y[0] not in xall:
  dels(y[0].replace('pools/',''),'--prefix')
 else:
  dels(y[0])
for y in xnew:
 put(y[0],y[1])<|MERGE_RESOLUTION|>--- conflicted
+++ resolved
@@ -146,12 +146,8 @@
   host=z[3].split('-')[1]
   if host not in str(readyhosts):
    continue
-<<<<<<< HEAD
-#  lhosts.add(host)
-=======
 ##### commented for not adding free disks of freepool
   lhosts.add(host)
->>>>>>> d6ad1f29
   size=z[7]
   ddict={'name':'scsi-'+z[6], 'changeop':'free','status':'free','raid':'free','pool':'pree','id': str(diskid), 'host':host, 'size':size}
   disklist.append(ddict)
