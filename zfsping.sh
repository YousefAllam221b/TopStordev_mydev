#!/usr/bin/sh
cd /pace
touch /tmp/zfsping
iscsimapping='/pacedata/iscsimapping';
sumfile='/pacedata/sumfile';
runningpools='/pacedata/pools/runningpools';
myhost=`hostname -s`
systemctl status etcd &>/dev/null
if [ $? -eq 0 ];
then
 leader=`ETCDCTL_API=3 ./etcdget.py leader --prefix`
 echo $leader | grep $myhost &>/dev/null
 if [ $? -eq 0 ]; 
 then
  ETCDCTL_API=3 ./addmember.py 
#  ETCDCTL_API=3 ./addjoined.py 
 fi
else
<<<<<<< HEAD
 #ETCDCTL_API=3 ./etcdjoin.py
 sleep 1
=======
 ETCDCTL_API=3 ./etcdjoin.py
 myip=`pcs resource show CC | grep Attribute | awk '{print $2}' | awk -F'=' '{print $2'`
 systemctl start etcd
 if [ $? -eq 0 ];
 then 
  ./etcdput.py run$myhost $myip
>>>>>>> 2bdea72c
fi
 
 
hostnam=`cat /TopStordata/hostname`
poollist='/pacedata/pools/'${myhost}'poollist';
cachestate=0;
cd /pacedata/pools/
allpools=`cat /pacedata/pools/$(ls /pacedata/pools/ | grep poollist)`
cp ${iscsimapping} ${iscsimapping}new;
declare -a pools=(`/sbin/zpool list -H | awk '{print $1}'`)
declare -a idledisk=();
declare -a hostdisk=();
declare -a alldevdisk=();
cd /pace
fdisk -l 2>&1 | grep "cannot open"
if [ $? -eq 0 ];
then
 faileddisk=`fdisk -l 2>&1 | grep "cannot open" | awk '{print $4}' | awk -F':' '{print $1}' | awk -F'/' '{print $3}'`
 echo "offline" > /sys/block/$faileddisk/device/state
 echo "1" > /sys/block/$faileddisk/device/delete
 sleep 2
 systemctl restart target
else
 targetcli ls &>/dev/null
 if [ $? -ne 0 ];
 then
  systemctl restart target
  targetcli saveconfig
 fi
 lsblk -Sn | md5sum --check $sumfile
 if [ $? -ne 0 ];
 then
  lsblk -Sn | md5sum > $sumfile
  ./addtargetdisks.sh
 fi
fi
ids=`lsblk -Sn -o serial`
for pool in "${pools[@]}"; do
 spares=(`/sbin/zpool status $pool | grep scsi | grep -v OFFLINE | awk '{print $1}'`)  
 for spare in "${spares[@]}"; do
  echo $ids | grep ${spare:8} &>/dev/null
  if [ $? -ne 0 ]; then
   diskid=`python3.6 diskinfo.py /pacedata/disklist.txt $spare`
   /TopStor/logmsg.sh Diwa4 warning system $diskid 
   zpool remove $pool $spare;
   if [ $? -eq 0 ]; then
    /TopStor/logmsg.sh Disu4 info system $diskid 
    cachestate=1
   else 
   /TopStor/logmsg.sh Dist5 info system $diskid 
    zpool offline $pool $spare
    echo $spare >/pacedata/Offlinedisks
   /TopStor/logmsg.sh Disu5 info system $diskid 
   fi
  fi  
 done 
done
sh iscsirefresh.sh   &>/dev/null &
sh listingtargets.sh  &>/dev/null
sleep 1
runninghosts=`cat $iscsimapping | grep -v notconnected | awk '{print $1}'`
for pool in "${pools[@]}"; do
 singledisk=`/sbin/zpool list -Hv $pool | wc -l`
 zpool=`/sbin/zpool status $pool`
 if [ $singledisk -gt 3 ]; then
  echo "${zpool[@]}" | grep -E "FAULT|OFFLI" &>/dev/null
  if [ $? -eq 0 ];
  then
   /TopStor/GetDisklist a
   faildisk=`echo "${zpool[@]}" | grep -E "FAULT|OFFLI" | awk '{print $1}'`
   diskidf=`python3.6 diskinfo.py /pacedata/disklist.txt $faildisk`
   cat /pacedata/Offlinedisks | grep $faildisk
   if [ $? -ne 0 ]; then
    /TopStor/logmsg.sh Difa1 error system $diskidf 
    echo $faildisk > /pacedata/Offlinedisks
    echo hi
   fi
   sparedisk=`echo "${zpool[@]}" | grep "AVAIL" | awk '{print $1}' | head -1`
   if [ ! -z $sparedisk ]; then
   diskids=`python3.6 diskinfo.py /pacedata/disklist.txt $sparedisk`
    /TopStor/logmsg.sh Dist2 info system $diskidf $diskids  
    /sbin/zpool replace $pool $faildisk $sparedisk
    /TopStor/logmsg.sh Disu2 info system $diskidf $diskidf  
    /TopStor/logmsg.sh Dist3 info system $diskf
    /sbin/zpool detach $pool $faildisk &>/dev/null;
    /TopStor/logmsg.sh Disu3 info system $diskidf
    echo hi > /pacedata/Offlinedisks
    #/sbin/zpool set cachefile=/pacedata/pools/${pool}.cache $pool;
    cachestate=1;
   fi
  fi
  /sbin/zpool status $pool | grep "was /dev" &>/dev/null
  if [ $? -eq 0 ]; then
   faildisk=`/sbin/zpool status $pool | grep "was /dev" | awk -F'-id/' '{print $2}' | awk -F'-part' '{print $1}'`;
   /sbin/zpool detach $pool $faildisk &>/dev/null;
   #/sbin/zpool set cachefile=/pacedata/pools/${pool}.cache $pool;
   cachestate=1;
  fi 
  /sbin/zpool status $pool | grep "was /dev/s" ;
  if [ $? -eq 0 ]; then
   faildisk=`/sbin/zpool status $pool | grep "was /dev/s" | awk -F'was ' '{print $2}'`;
   /sbin/zpool detach $pool $faildisk &>/dev/null;
   #/sbin/zpool set cachefile=/pacedata/pools/${pool}.cache $pool ;
   cachestate=1;
  fi 
#  /sbin/zpool status $pool | grep OFFLINE &>/dev/null
#  if [ $? -eq 0 ]; then
#   faildisk=`/sbin/zpool status $pool | grep OFFLINE | awk '{print $1}'`;
#   /sbin/zpool detach $pool $faildisk &>/dev/null;
#   #/sbin/zpool set cachefile=/pacedata/pools/${pool}.cache $pool;
#   cachestate=1;
#  fi
  /sbin/zpool status $pool | grep UNAVAIL &>/dev/null
  if [ $? -eq 0 ]; then
   faildisk=`/sbin/zpool status $pool | grep UNAVAIL | awk '{print $1}'`;
   /sbin/zpool detach $pool $faildisk &>/dev/null;
   #/sbin/zpool set cachefile=/pacedata/pools/${pool}.cache $pool;
   cachestate=1;
  fi 
 fi
done
while read -r  hostline ; do
 host=`echo $hostline | awk '{print $1}'`
 echo $hostline | grep "notconnected" &>/dev/null
 if [ $? -eq 0 ]; then
  hostdiskid=`echo $host | awk '{print $3}'`
  for pool2 in "${pools[@]}"; do
   /sbin/zpool list -Hv $pool2 | grep "$hostdiskid" &>/dev/null
   if [ $? -eq 0 ]; then 
    /sbin/zpool offline $pool2 "$hostdiskid" &>/dev/null;
    #/sbin/zpool set cachefile=/pacedata/pools/${pool2}.cache $pool2;
   cachestate=1;
   fi
  done
  cat ${iscsimapping}new | grep -w "$host" | grep "notconnected" &>/dev/null
  if [ $? -ne 0 ]; then 
#   echo disconnecting $host disks
   declare -a hostdiskids=(`cat ${iscsimapping}new | grep -w "$host" | awk '{print $3}'`);
   for hostdiskid in "${hostdiskids[@]}"; do
    for pool2 in "${pools[@]}"; do
     /sbin/zpool list -Hv $pool2 | grep "$hostdiskid" &>/dev/null
     if [ $? -eq 0 ]; then 
      /sbin/zpool offline $pool2 "$hostdiskid" &>/dev/null;
     # /sbin/zpool set cachefile=/pacedata/pools/${pool2}.cache $pool2;
      cachestate=1;
     fi
    done
   done;
  fi
 fi
done < ${iscsimapping}
 
needlist=1;
for pool in "${pools[@]}"; do
 runningdisk=`/sbin/zpool list -Hv $pool | grep -v "$pool" | grep -v mirror | awk '{print $1}'`
 single=`/sbin/zpool list -Hv $pool | grep -v "$pool" | grep -v mirror | wc -l`
# echo single count=$single
 if [ "$single" -eq 1 ]; then
  if [ "$needlist" -eq 1 ] ; then 
#   echo here1
   needlist=2;
   expopool=`/sbin/zpool import 2>/dev/null`
   while read -r  hostline ; do
    diskid=`echo $hostline | awk '{print $3}'`
    host=`echo $hostline | awk '{print $1}'`
#    echo host,diskid= $host, $diskid
    echo $hostline | grep "notconnected" &>/dev/null
    if [ $? -ne 0 ]; then
#     echo here1_2 $allpools
     echo $allpools | grep "$diskid" &>/dev/null
     if [ $? -ne 0 ]; then
#      echo not in a runningpool 
      echo $myhost | grep "$host" &>/dev/null
      if [ $? -eq 0 ]; then
#          echo local disk
       hostdisk=("${hostdisk[@]}" "$host,$diskid");
#       echo hostdisk=${hostdisk[@]};
      else
#        echo foreign disk
       idledisk=("${idledisk[@]}" "$host,$diskid");
#       echo idledisk=${idledisk[@]};
      fi
#      echo idledisk=${idledisk[@]}
#      echo hostdisk=${hostdisk[@]}
     fi
    else
     echo $runninghosts | grep $host &>/dev/null
     if [ $? -eq 0 ]; then
# suspects it distrup connection
       /sbin/iscsiadm -m session --rescan &>/dev/null
        sleep 1;
     fi
    fi
   done < $iscsimapping
  fi
#  echo here2 $pool
  /sbin/zpool clear $pool &>/dev/null
  singlehost=`cat $iscsimapping | grep "$runningdisk" `;
  echo $singlehost | grep "$myhost" &>/dev/null
  if [ $? -eq 0 ]; then
#   echo here3
   i=$((${#idledisk[@]}-1))
#   echo i = $i
   if [ $i -ge 0 ]; then
    newdisk=`echo ${idledisk[$i]} | awk -F',' '{print $2}'`
#    echo /sbn/zpool attach -f $pool $runningdisk $newdisk ;
    zpool labelclear /dev/disk/by-id/$newdisk
    /sbin/zpool attach -f $pool $runningdisk $newdisk ;
    if [ $? -eq 0 ]; then 
    # /sbin/zpool set cachefile=/pacedata/pools/${pool}.cache $pool;
      cachestate=1;
     unset idledisk[$i];
    fi
   fi
  else
#   echo here5
   i=$((${#hostdisk[@]}-1));
#   echo i=$i
   if [ $i -ge 0 ]; then
    newdisk=`echo ${hostdisk[$i]} | awk -F',' '{print $2}'`
    zpool labelclear /dev/disk/by-id/$newdisk
    /sbin/zpool attach -f $pool $runningdisk $newdisk ;
#    echo /sbin/zpool attach -f $pool $runningdisk $newdisk ;
    if [ $? -eq 0 ]; then 
     #/sbin/zpool set cachefile=/pacedata/pools/${pool}.cache $pool ;
      cachestate=1;
     unset hostdisk[$i];
    fi
   fi
  fi
 fi 
done
/sbin/zpool list -Hv | awk '{print $1}' > ${poollist}local
diff ${poollist} ${poollist}local  &>/dev/null
if [ $? -ne 0 ]; then 
 cp ${poollist}local $poollist
 cachestate=1;
fi
if [ $cachestate -ne 0 ]; then
 cachestate=0;
 zeros=`cat $runningpools | grep runningpool`
 echo $zeros > $runningpools 
 while read -r  hostline ; do
  host=`echo $hostline | awk '{print $1}'`
  echo $hostline | grep "notconnected"  &>/dev/null
  if [ $? -ne 0 ]; then
   echo $hostline | grep "$myhost" &>/dev/null
   if [ $? -ne 0 ]; then
    scp -r -o ConnectTimeout=5 /pacedata/pools $host:/pacedata;
   fi
  fi
 done < ${iscsimapping}
fi
emptypools=`cat $runningpools | wc -l `
if [ $emptypools -lt 2 ]; then
 poollist=`zpool list -Hv 2>/dev/null`;
# echo here $poollist
 if [[ ! -z  $poollist ]]; then
#  echo here npools and $poollist
 allbutp1=`cat $runningpools | grep -v "$myhost $poollist"`
 echo $allbutp1 > $runningpools ;
 echo ${myhost}' '${poollist}' hellow  '$hostnam>> $runningpools ; 
 fi
fi
tomount=`zpool import | grep "pool\:" `
#echo here $tomount
#echo $tomount | grep "pool:" &>/dev/null
if [[ ! -z $tomount ]]; then
# echo here $emptypools and $tomount
 tomount=`echo $tomount | awk '{print $2}'`
 cat $runningpools | grep $tomount &>/dev/null
 if [ $? -ne 0 ]; then
  zpool import $tomount 
  echo imported 1 >> /pacedata/imported
  poollist=`zpool list -Hv 2>/dev/null`;
  if [[ ! -z $poollist ]]; then
   echo ${myhost}' '${poollist}' hellow2 '$hostnam >> $runningpools ; 
  fi
  systemctl start nfs
  #collectl -D /etc/collectl.conf
  rm -rf /var/www/html/des20/Data/Getstatspid &>/dev/null
  chgrp apache /var/www/html/des20/Data/*
  chmod g+r /var/www/html/des20/Data/*
 fi 
fi
mypool=`cat $runningpools | grep "$myhost" | awk '{print $2}'`;
cat $runningpools | grep -v runningpools | grep -v "$myhost"  &>/dev/null
if [ $? -ne 0 ]; then
 zpool list | grep "$mypool"
 if [ $? -ne 0 ]; then
  zpool import $mypool
  poollist=`zpool list -Hv $mypool`
  if [[ ! -z $poollist ]]; then
   newline=$myhost' '`zpool list -Hv $mypool`' '$hostnam
  else
   newline=""
  fi
  sed -i "/$mypool/c\\$newline" $runningpools 
  systemctl start nfs
  collectl -D /etc/collectl.conf
  rm -rf /var/www/html/des20/Data/Getstatspid &>/dev/null
  chgrp apache /var/www/html/des20/Data/*
  chmod g+r /var/www/html/des20/Data/*
 fi
fi<|MERGE_RESOLUTION|>--- conflicted
+++ resolved
@@ -16,17 +16,13 @@
 #  ETCDCTL_API=3 ./addjoined.py 
  fi
 else
-<<<<<<< HEAD
  #ETCDCTL_API=3 ./etcdjoin.py
- sleep 1
-=======
- ETCDCTL_API=3 ./etcdjoin.py
+ #ETCDCTL_API=3 ./etcdjoin.py
  myip=`pcs resource show CC | grep Attribute | awk '{print $2}' | awk -F'=' '{print $2'`
  systemctl start etcd
  if [ $? -eq 0 ];
  then 
   ./etcdput.py run$myhost $myip
->>>>>>> 2bdea72c
 fi
  
  
